/**
 * Copyright 2015 The AMP HTML Authors. All Rights Reserved.
 *
 * Licensed under the Apache License, Version 2.0 (the "License");
 * you may not use this file except in compliance with the License.
 * You may obtain a copy of the License at
 *
 *      http://www.apache.org/licenses/LICENSE-2.0
 *
 * Unless required by applicable law or agreed to in writing, software
 * distributed under the License is distributed on an "AS-IS" BASIS,
 * WITHOUT WARRANTIES OR CONDITIONS OF ANY KIND, either express or implied.
 * See the License for the specific language governing permissions and
 * limitations under the License.
 */


import {loadPromise} from '../../src/event-helper';


// TODO(@cramforce): Use local version. This is non-hermetic
// and really bad. When the validator is open source we can
// use it directly.
if (!window.validatorLoad) {
  window.validatorLoad = (function() {
    const s = document.createElement('script');
    s.src = 'https://cdn.ampproject.org/v0/validator.js';
    document.body.appendChild(s);
    return loadPromise(s);
  })();
}

describe('example', function() {
  // TODO(@cramforce): Remove when test is hermetic.
  this.timeout(5000);

  const examples = [
    'ads.amp.html',
    'brightcove.amp.html',
    'metadata-examples/article-json-ld.amp.html',
    'metadata-examples/article-microdata.amp.html',
    'metadata-examples/recipe-json-ld.amp.html',
    'metadata-examples/recipe-microdata.amp.html',
    'metadata-examples/review-json-ld.amp.html',
    'metadata-examples/review-microdata.amp.html',
    'metadata-examples/video-json-ld.amp.html',
    'metadata-examples/video-microdata.amp.html',
    'article.amp.html',
    'everything.amp.html',
    'instagram.amp.html',
    'released.amp.html',
    'twitter.amp.html',
    'vine.amp.html',
    'old-boilerplate.amp.html',
  ];

  /**
   * Only add to this whitelist to temporarily manage discrepancies
   * between validator and runtime.
   *
   * Ex: `/INVALID_ATTR_VALUE.*vprt/`
   *
   * @constructor {!Array<!RegExp>}
   */
  const errorWhitelist = [
<<<<<<< HEAD
    /invalid value \'.\/viewer-integr.js\'/
=======
    /invalid value \'.\/viewer-integr.js\'/,
>>>>>>> 007a1354
  ];

  const usedWhitelist = [];

  beforeEach(() => {
    return window.validatorLoad;
  });

  examples.forEach(filename => {
    it(filename + ' should validate', () => {
      const url = '/base/examples/' + filename;
      return get(url).then(html => {
        const validationResult = amp.validator.validateString(html);
        const rendered = amp.validator.renderValidationResult(validationResult,
            url);

        const errors = [];
        if (rendered[0] == 'FAIL') {
          for (let i = 1; i < rendered.length; i++) {
            const line = rendered[i];
            if (/DEV_MODE_ENABLED/.test(line)) {
              // This error is expected since we have to be in dev mode to
              // run the validator. It is only a warning and we'd probably
              // see that by looking for PASS / FAIL. By itself it doesn't
              // make things fail.
              // TODO(johannes): Add warning prefixes to such events so they
              // can be detected systematically.
              continue;
            }
            let whitelisted = false;
            for (let n = 0; n < errorWhitelist.length; n++) {
              const ok = errorWhitelist[n];
              if (ok.test(line)) {
                whitelisted = true;
                usedWhitelist.push(ok);
                break;
              }
            }
            if (!whitelisted) {
              errors.push(line);
            }
          }
        }
        expect(errors.join('\n')).to.equal('');
      });
    });
  });

  it('should use all items in the whitelist', () => {
    errorWhitelist.forEach(item => {
      expect(usedWhitelist).to.contain(item);
    });
  });

  /**
   * @param {string} filename
   * @return {!Promise<!string>} The fetched doc.
   */
  function get(filename) {
    return new Promise((resolve, reject) => {
      const xhr = new XMLHttpRequest();

      xhr.onreadystatechange = function() {
        if (xhr.readyState == 4) {
          if (xhr.status == 200) {
            resolve(xhr.responseText);
          } else {
            reject(new Error('Fetching file for validation failed: ' +
                filename));
          }
        }
      };
      xhr.open("GET", filename, true);
      xhr.send();
    });
  }
});<|MERGE_RESOLUTION|>--- conflicted
+++ resolved
@@ -63,11 +63,7 @@
    * @constructor {!Array<!RegExp>}
    */
   const errorWhitelist = [
-<<<<<<< HEAD
-    /invalid value \'.\/viewer-integr.js\'/
-=======
     /invalid value \'.\/viewer-integr.js\'/,
->>>>>>> 007a1354
   ];
 
   const usedWhitelist = [];
